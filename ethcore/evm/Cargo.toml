[package]
description = "Parity Ethereum Virtual Machine (EVM) Rust Implementation"
name = "evm"
version = "0.1.0"
authors = ["Parity Technologies <admin@parity.io>"]

[dependencies]
bit-set = "0.4"
parity-bytes = "0.1"
ethereum-types = "0.8.0"
<<<<<<< HEAD
parity-util-mem = "0.5.0"
=======
parity-util-mem = "0.5.1"
>>>>>>> 65463226
lazy_static = "1.0"
log = "0.4"
vm = { path = "../vm" }
keccak-hash = "0.4.0"
parking_lot = "0.10.0"
memory-cache = { path = "../../util/memory-cache" }

[dev-dependencies]
rustc-hex = "1.0"
criterion = "0.3"
hex-literal = "0.2.0"

[features]
evm-debug = []
evm-debug-tests = ["evm-debug"]

[[bench]]
name = "basic"
harness = false<|MERGE_RESOLUTION|>--- conflicted
+++ resolved
@@ -8,11 +8,7 @@
 bit-set = "0.4"
 parity-bytes = "0.1"
 ethereum-types = "0.8.0"
-<<<<<<< HEAD
-parity-util-mem = "0.5.0"
-=======
 parity-util-mem = "0.5.1"
->>>>>>> 65463226
 lazy_static = "1.0"
 log = "0.4"
 vm = { path = "../vm" }
