--- conflicted
+++ resolved
@@ -24,11 +24,8 @@
 extern crate rlp;
 extern crate parity_wasm;
 extern crate wasm_utils;
-<<<<<<< HEAD
 extern crate ethcore_logger;
-=======
 extern crate vm;
->>>>>>> b7006034
 
 #[macro_use]
 extern crate lazy_static;
