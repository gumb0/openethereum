--- conflicted
+++ resolved
@@ -25,11 +25,7 @@
 ethcore-miner = { path = "../../miner" }
 ethcore-io = { path = "../../util/io" }
 hash-db = "0.15.0"
-<<<<<<< HEAD
-parity-util-mem = "0.5.0"
-=======
 parity-util-mem = "0.5.1"
->>>>>>> 65463226
 vm = { path = "../vm" }
 fastmap = { path = "../../util/fastmap" }
 failsafe = { version = "0.3.0", default-features = false, features = ["parking_lot_mutex"] }
